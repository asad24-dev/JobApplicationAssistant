--- conflicted
+++ resolved
@@ -1,27 +1,4 @@
 {
-<<<<<<< HEAD
-  "manifest_version": 3,
-  "name": "LinkedIn Scraper & Auto-Filler",
-  "version": "1.0.0",
-  "description": "Scrapes LinkedIn profiles and jobs, parses resumes, and auto-fills a profile form.",
-  "permissions": [
-    "storage",
-    "activeTab"
-  ],
-  "host_permissions": [
-    "*://*.linkedin.com/*"
-  ],
-  "action": {
-    "default_popup": "popup.html"
-  },
-  "content_scripts": [
-    {
-      "matches": ["*://*.linkedin.com/*"],
-      "js": ["content.js"]
-    }
-  ]
-}
-=======
     "manifest_version": 3,
     "name": "Job Application Assistant",
     "version": "1.0",
@@ -72,5 +49,4 @@
         "matches": ["<all_urls>"]
       }
     ]
-  }
->>>>>>> 9a708d2a
+  }