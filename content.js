<<<<<<< HEAD
// content_script.js

chrome.runtime.onMessage.addListener((request, sender, sendResponse) => {
    if (request.action === "SCRAPE_LINKEDIN_JOB") {
        // Selector for the main job description text container
        const jobDescription = document.querySelector('.jobs-description__content .jobs-box__html-content')?.innerText ||
                               document.querySelector('.jobs-description-content__text')?.innerText;
        sendResponse({ jobDescription: jobDescription || null });
    }

    if (request.action === "SCRAPE_LINKEDIN_PROFILE") {
        const profileData = scrapeCurrentProfile();
        sendResponse({ profileData: profileData });
    }
    
    // Return true to enable asynchronous response
    return true; 
});


function scrapeCurrentProfile() {
    /**
     * IMPORTANT NOTE: LinkedIn frequently changes its website's HTML structure and class names.
     * These selectors are examples and are likely to break over time. You will need to
     * inspect the page and update them periodically for the scraper to continue working.
     */
    const getText = (selector) => document.querySelector(selector)?.innerText.trim() || '';

    const getCleanTextFromList = (selector) => {
       return Array.from(document.querySelectorAll(selector))
                   .map(el => el.innerText.replace(/see more|see less/gi, '').trim()) // Clean up common text
                   .filter(text => text) // Remove empty entries
                   .join('\n\n'); // Join with double newline for readability
    };

    const profile = {
        fullName: getText('h1'),
        location: getText('.pv-text-details__left-panel:last-child > span.text-body-small'),
        summary: getText('section.pv-about-section > div, #about ~ .pvs-list__outer-container .display-flex span[aria-hidden="true"]'),
        
        // Experience section (targets the newer list-based layout)
        experience: getCleanTextFromList('#experience ~ .pvs-list__outer-container .pvs-entity--with-path'),

        // Education section
        education: getCleanTextFromList('#education ~ .pvs-list__outer-container .pvs-entity--with-path'),

        // Skills section
        skills: Array.from(document.querySelectorAll('#skills ~ .pvs-list__outer-container .pvs-entity--with-path .t-bold span[aria-hidden="true"]')).map(el => el.innerText).join(', '),
        
        linkedinUrl: window.location.href,
    };

    return profile;
}
=======
// Prevent multiple instances
if (window.jobAssistantLoaded) {
    console.log('Job Assistant already loaded, skipping...');
} else {
    window.jobAssistantLoaded = true;
    console.log('Loading Job Assistant...');

    // Job Assistant functionality
    const JobAssistant = {
        userProfile: {},
        jobKeywords: ['job', 'career', 'apply', 'application', 'resume', 'cv'],
        jobPortals: ['linkedin.com', 'indeed.com', 'glassdoor.com', 'greenhouse.io', 'lever.co', 'myworkdayjobs.com'],

        async init() {
            await this.loadProfile();
            this.setupMessageListener();

            if (this.isJobPortal()) {
                console.log('Job portal detected - activating assistant');
                this.fillForms();
            }
        },

        async scrapeLinkedInProfile() {
            const profile = {};
            
            // Scroll through page to load all sections
            window.scrollTo(0, document.body.scrollHeight);
            await new Promise(resolve => setTimeout(resolve, 4000)); // wait for lazy loading

            // Full Name - try multiple selectors
            // Name scraping with fallback to <h1>
            const nameEl = document.querySelector('main h1');
            if (nameEl && nameEl.innerText.trim()) {
                profile.fullName = nameEl.innerText.trim();
                console.log('Found name:', profile.fullName);
            } else {
                console.log('Name element not found');
            }


            // Location - try multiple selectors
            const locationSelectors = [
                'span.text-body-small.inline.t-black--light.break-words',
                '.pv-text-details__left-panel .text-body-small',
                '[data-anonymize="location"]'
            ];
            
            for (const selector of locationSelectors) {
                const locationEl = document.querySelector(selector);
                if (locationEl && locationEl.innerText.trim()) {
                    profile.location = locationEl.innerText.trim();
                    console.log('Found location with selector:', selector, '-> Value:', profile.location);
                    break;
                }
            }

            // About (Summary) - try multiple approaches
            const aboutSpan = document.querySelector('div.inline-show-more-text--is-collapsed .visually-hidden');

            if (aboutSpan && aboutSpan.innerText.trim()) {
                profile.summary = aboutSpan.innerText.trim();
                console.log('✅ Extracted About Summary:', profile.summary.substring(0, 500) + '...');
            } else {
                console.log('❌ Could not find the About summary text');
            }


            const contactInfoBtn = document.querySelector('a[href*="overlay/contact-info"]');
            if (contactInfoBtn) {
                contactInfoBtn.click();
                console.log("Clicked contact info");
                await new Promise(resolve => setTimeout(resolve, 1000)); // Wait 5s

                const emailEl = document.querySelector('a[href^="mailto:"]'); // dedupe

                if (emailEl) {
                    profile.email = emailEl.innerText.trim();
                    console.log("Found email:", profile.email);
                }
            } else {
                console.log("Contact info button not found");
            }
            // Helper to scrape sections based on the h2 title
            const scrapeSectionByTitle = (title) => {
                console.log(`Attempting to scrape section: ${title}`);
                
                // Method 1: Find by h2 text content
                let heading = Array.from(document.querySelectorAll('h2')).find(h2 => 
                    h2.innerText.toLowerCase().includes(title.toLowerCase())
                );
                
                // Method 2: Find by section id containing the title
                if (!heading) {
                    const section = document.querySelector(`section[id*="${title}"]`);
                    if (section) {
                        heading = section.querySelector('h2');
                    }
                }
                
                // Method 3: Find by data-section attribute
                if (!heading) {
                    const section = document.querySelector(`section[data-section*="${title}"]`);
                    if (section) {
                        heading = section.querySelector('h2');
                    }
                }
                
                let section = null;
                if (heading) {
                    section = heading.closest('section');
                }
                
                if (section) {
                    const items = section.querySelectorAll('li.artdeco-list__item, .pvs-entity, .pv-entity__summary-info');
                    const content = Array.from(items).map(item => item.innerText.trim()).join('\n\n');
                    console.log(`Found ${items.length} items for ${title} section`);
                    return content;
                }
                
                console.log(`No section found for: ${title}`);
                return '';
            };
            

            profile.experience = scrapeSectionByTitle('experience');
            profile.education = scrapeSectionByTitle('education');
            profile.projects = scrapeSectionByTitle('Projects');

            // Skills
            const skillsBtn = document.querySelector('a[href*="skills"]');
            if (skillsBtn) {
                skillsBtn.click();
                console.log("Clicked skills button");


                // Wait for modal and skills to load
                await new Promise(resolve => setTimeout(resolve, 5000)); // Wait 5s

                const allSpans = Array.from(document.querySelectorAll('.pvs-list__paged-list-item span[aria-hidden="true"]'));
                const skillNames = allSpans
                    .filter((_, index) => index % 2 === 0)
                    .map(el => el.innerText.trim())
                    .filter((text, index, arr) => text.length > 0 && arr.indexOf(text) === index); // dedupe

                profile.skills = skillNames.join(', ');
                console.log('Found skills:', profile.skills);
            } else {
                profile.skills = scrapeSectionByTitle('Skills'); // fallback
            }



            // For popup compatibility, extract degree/university from the first education entry
            if (profile.education) {
                const educationLines = profile.education.split('\n').filter(line => line.trim() !== '');
                
                // Find first education block
                let firstUni = '';
                let firstDegree = '';
                for (let i = 0; i < educationLines.length - 1; i++) {
                    const line = educationLines[i].trim();
                    const nextLine = educationLines[i + 1].trim();

                    if (
                    line.match(/university|college|school|/i) &&
                    nextLine.match(/bachelor|bachelors|masters|msc|meng|a levels|degree/i)
                    ) {
                    firstUni = line;
                    firstDegree = nextLine;
                    break;
                    }
                }

                if (!firstUni && educationLines.length > 0) {
                    firstUni = educationLines[0];
                }

                profile.university = firstUni;
                profile.degree = firstDegree;
            }


            // Ensure all fields are defined to avoid undefined values in the popup
            const fields = ['fullName', 'email', 'phone', 'location', 'summary', 'experience', 'skills', 'degree', 'university', 'projects', 'education'];
            fields.forEach(field => {
                profile[field] = profile[field] || '';
            });

            console.log('LinkedIn profile scraped:', profile);
            
            // Debug: log each field that was scraped
            console.log('Scraped fields:', {
                fullName: profile.fullName,
                location: profile.location,
                summary: profile.summary,
                experience: profile.experience,
                education: profile.education,
                skills: profile.skills,
                projects: profile.projects,
                degree: profile.degree,
                university: profile.university
            });
            
            return profile;
        },

        loadProfile() {
            return new Promise(resolve => {
                chrome.storage.local.get(['userProfile'], (result) => {
                    this.userProfile = result.userProfile || {};
                    console.log('Profile loaded:', this.userProfile);
                    resolve();
                });
            });
        },

        isJobPortal() {
            const url = window.location.href.toLowerCase();
            const domain = window.location.hostname.toLowerCase();
            const pageText = document.body.innerText.toLowerCase();

            if (this.jobPortals.some(portal => domain.includes(portal))) return true;

            const keywordCount = this.jobKeywords.filter(k =>
                pageText.includes(k) || url.includes(k)
            ).length;

            return keywordCount >= 2;
        },


        // Message listener for scraping job description and LinkedIn profiles
        setupMessageListener() {
            chrome.runtime.onMessage.addListener((request, sender, sendResponse) => {
                if (request.action === "SCRAPE_JOB") {
                    let jobText = this.scrapeJobDescription();
                    sendResponse({ text: jobText || "No job description found on this site." });
                    return true;
                }
                
                if (request.action === "SCRAPE_LINKEDIN_PROFILE") {
                    this.scrapeLinkedInProfile()
                        .then(profile => {
                            sendResponse({ profile: profile || {}, error: null });
                        })
                        .catch(error => {
                            sendResponse({ profile: {}, error: error.message || "Scraping failed." });
                        });
                    return true; 
                }

            });
        },

        // Job Description Scraper (Platform-specific + generic fallback)
        scrapeJobDescription() {
            const host = window.location.hostname;
            let jobText = "";

            if (host.includes("linkedin.com")) {
                const el = document.querySelector(".description__text, .show-more-less-html__markup, .jobs-description__container, .jobs-description__content.jobs-description-content");
                jobText = el?.innerText?.trim();
            }
            else if (host.includes("greenhouse.io")) {
                const el = document.querySelector(".content, .section-wrapper, .description");
                jobText = el?.innerText?.trim();
            }
            else if (host.includes("lever.co")) {
                const el = document.querySelector("div.content, div.description");
                jobText = el?.innerText?.trim();
            }
            else if (host.includes("myworkdayjobs.com")) {
                const el = document.querySelector("[data-automation-id='jobPostingDescription']");
                jobText = el?.innerText?.trim();
            }

            // Generic fallback
            if (!jobText || jobText.length < 100) {
                const selectors = [
                    ".job-description", ".description", ".job-desc",
                    "[id*='description']", "[class*='description']",
                    "section", "article"
                ];
                for (const sel of selectors) {
                    const el = document.querySelector(sel);
                    if (el && el.innerText.length > 100) {
                        jobText = el.innerText.trim();
                        break;
                    }
                }
            }

            return jobText || "No job description found on this site.";
        }
    };

    // Initialize the assistant
    JobAssistant.init();
}
>>>>>>> 3063a505
<|MERGE_RESOLUTION|>--- conflicted
+++ resolved
@@ -1,59 +1,3 @@
-<<<<<<< HEAD
-// content_script.js
-
-chrome.runtime.onMessage.addListener((request, sender, sendResponse) => {
-    if (request.action === "SCRAPE_LINKEDIN_JOB") {
-        // Selector for the main job description text container
-        const jobDescription = document.querySelector('.jobs-description__content .jobs-box__html-content')?.innerText ||
-                               document.querySelector('.jobs-description-content__text')?.innerText;
-        sendResponse({ jobDescription: jobDescription || null });
-    }
-
-    if (request.action === "SCRAPE_LINKEDIN_PROFILE") {
-        const profileData = scrapeCurrentProfile();
-        sendResponse({ profileData: profileData });
-    }
-    
-    // Return true to enable asynchronous response
-    return true; 
-});
-
-
-function scrapeCurrentProfile() {
-    /**
-     * IMPORTANT NOTE: LinkedIn frequently changes its website's HTML structure and class names.
-     * These selectors are examples and are likely to break over time. You will need to
-     * inspect the page and update them periodically for the scraper to continue working.
-     */
-    const getText = (selector) => document.querySelector(selector)?.innerText.trim() || '';
-
-    const getCleanTextFromList = (selector) => {
-       return Array.from(document.querySelectorAll(selector))
-                   .map(el => el.innerText.replace(/see more|see less/gi, '').trim()) // Clean up common text
-                   .filter(text => text) // Remove empty entries
-                   .join('\n\n'); // Join with double newline for readability
-    };
-
-    const profile = {
-        fullName: getText('h1'),
-        location: getText('.pv-text-details__left-panel:last-child > span.text-body-small'),
-        summary: getText('section.pv-about-section > div, #about ~ .pvs-list__outer-container .display-flex span[aria-hidden="true"]'),
-        
-        // Experience section (targets the newer list-based layout)
-        experience: getCleanTextFromList('#experience ~ .pvs-list__outer-container .pvs-entity--with-path'),
-
-        // Education section
-        education: getCleanTextFromList('#education ~ .pvs-list__outer-container .pvs-entity--with-path'),
-
-        // Skills section
-        skills: Array.from(document.querySelectorAll('#skills ~ .pvs-list__outer-container .pvs-entity--with-path .t-bold span[aria-hidden="true"]')).map(el => el.innerText).join(', '),
-        
-        linkedinUrl: window.location.href,
-    };
-
-    return profile;
-}
-=======
 // Prevent multiple instances
 if (window.jobAssistantLoaded) {
     console.log('Job Assistant already loaded, skipping...');
@@ -354,4 +298,3 @@
     // Initialize the assistant
     JobAssistant.init();
 }
->>>>>>> 3063a505
