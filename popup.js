<<<<<<< HEAD
// popup.js (This is the same as the previously configured version)
document.addEventListener('DOMContentLoaded', () => {
    const saveButton = document.getElementById('saveProfile');
    const scrapeJobButton = document.getElementById('scrapeJob');
    const scrapeProfileButton = document.getElementById('scrapeLinkedInProfile');
    const resumeUploader = document.getElementById('uploadResume');
    loadProfile();
    saveButton.addEventListener('click', saveProfile);
    scrapeJobButton.addEventListener('click', scrapeLinkedInJob);
    scrapeProfileButton.addEventListener('click', scrapeLinkedInProfile);
    resumeUploader.addEventListener('change', handleResumeUpload);
=======
// Debug: Check if PDFParser is loaded
window.addEventListener('load', () => {
    console.log('Window loaded. PDFParser available:', typeof PDFParser !== 'undefined');
    if (typeof PDFParser === 'undefined') {
        console.error('PDFParser class is not available. Check if pdf-parser.js is loaded correctly.');
    }
});

// PDF parser will be initialized when needed
let pdfParser = null;

document.addEventListener('DOMContentLoaded', () => {
    const saveButton = document.getElementById('saveProfile');
    const saveJobButton = document.getElementById('saveJob');
    const scrapeButton = document.getElementById('scrapeJob');
    const scrapeLinkedInButton = document.getElementById('scrapeLinkedIn');
    const parseResumeButton = document.getElementById('parseResume');
    const resumeFileInput = document.getElementById('resumePdf');

    // Tab functionality
    const tabs = document.querySelectorAll('.tab');
    const tabContents = document.querySelectorAll('.tab-content');

    tabs.forEach(tab => {
        tab.addEventListener('click', () => {
            const targetTab = tab.getAttribute('data-tab');
            
            // Remove active class from all tabs and contents
            tabs.forEach(t => t.classList.remove('active'));
            tabContents.forEach(content => content.classList.remove('active'));
            
            // Add active class to clicked tab and corresponding content
            tab.classList.add('active');
            document.getElementById(`${targetTab}-tab`).classList.add('active');
        });
    });

    // File input change handler
    resumeFileInput.addEventListener('change', (e) => {
        const file = e.target.files[0];
        const parseButton = document.getElementById('parseResume');
        const parseStatus = document.getElementById('parseStatus');
        
        if (file) {
            if (file.type !== 'application/pdf') {
                parseStatus.textContent = 'Please select a PDF file.';
                parseStatus.style.color = '#dc3545';
                parseButton.disabled = true;
                return;
            }
            
            parseStatus.textContent = `Selected: ${file.name} (${(file.size / 1024 / 1024).toFixed(2)} MB)`;
            parseStatus.style.color = '#28a745';
            parseButton.disabled = false;
        } else {
            parseStatus.textContent = '';
            parseButton.disabled = true;
        }
    });

    loadProfile();
    saveButton.addEventListener('click', saveProfile);
    saveJob.addEventListener('click', saveJob);
    scrapeButton.addEventListener('click', scrapeJob);
    scrapeLinkedInButton.addEventListener('click', scrapeLinkedInProfile);
    parseResumeButton.addEventListener('click', parseResume);

    // Add test button event listener
    const testPdfJsButton = document.getElementById('testPdfJs');
    testPdfJsButton.addEventListener('click', testPdfJsLibrary);

    // Add manual text parsing button event listener
    const parseManualTextButton = document.getElementById('parseManualText');
    parseManualTextButton.addEventListener('click', parseManualText);

    // Listen for messages from the content script
    chrome.runtime.onMessage.addListener((message, sender, sendResponse) => {
        if (message.action === "PROFILE_UPDATED") {
            console.log("Profile update message received, reloading profile.");
            loadProfile();
        }
    });
>>>>>>> 3063a505
});

function fillForm(data) {
    if (!data) return;
    for (const key in data) {
        const element = document.getElementById(key);
        if (element) {
            element.value = data[key];
        }
    }
}

function loadProfile() {
    chrome.storage.local.get(['userProfile'], (result) => {
        console.log('Loading profile from storage:', result.userProfile);
        if (result.userProfile) {
<<<<<<< HEAD
            fillForm(result.userProfile);
            if(result.userProfile.scrapedJob) document.getElementById('scrapedJobData').value = result.userProfile.scrapedJob;
            if(result.userProfile.scrapedProfile) document.getElementById('scrapedProfileData').value = result.userProfile.scrapedProfile;
=======
            const profile = result.userProfile;
            
            document.getElementById('fullName').value = profile.fullName || '';
            document.getElementById('email').value = profile.email || '';
            document.getElementById('phone').value = profile.phone || '';
            document.getElementById('location').value = profile.location || '';
            document.getElementById('summary').value = profile.summary || '';
            document.getElementById('experience').value = profile.experience || '';
            document.getElementById('skills').value = profile.skills || '';
            document.getElementById('degree').value = profile.degree || '';
            document.getElementById('university').value = profile.university || '';
            
            console.log('Form fields populated with:', profile);
        } else {
            console.log('No profile data found in storage');
>>>>>>> 3063a505
        }
    });
}
function saveJob() {
    const jobDescription = document.getElementById('scrapedJobData').textContent.trim();
    
    if (!jobDescription) {
        showStatus('No job description to save. Please scrape a job first.', 'error');
        return;
    }
    
    // Save the job description to storage
    chrome.storage.local.set({ scrapedJob: jobDescription }, () => {
        console.log('Job description saved:', jobDescription);
        showStatus('Job description saved successfully!', 'success');
    });
}
function saveProfile() {
    const profile = {
        fullName: document.getElementById('fullName').value,
        email: document.getElementById('email').value,
        phone: document.getElementById('phone').value,
        location: document.getElementById('location').value,
        linkedinUrl: document.getElementById('linkedinUrl')?.value || '',
        summary: document.getElementById('summary').value,
        experience: document.getElementById('experience').value,
        education: document.getElementById('education').value,
        skills: document.getElementById('skills').value,
        scrapedJob: document.getElementById('scrapedJobData').value,
        scrapedProfile: document.getElementById('scrapedProfileData').value,
        lastUpdated: new Date().toISOString()
    };

    if (!profile.fullName || !profile.email) {
        showStatus('Please fill in at least Name and Email.', 'error');
        return;
    }

    chrome.storage.local.set({ userProfile: profile }, () => {
<<<<<<< HEAD
        showStatus('Profile and scraped data saved.', 'success');
=======
        console.log('Profile saved');
        showStatus('Profile saved successfully!', 'success');
>>>>>>> 3063a505
    });
}

function scrapeLinkedInProfile() {
    let linkedinUrl = document.getElementById('linkedinUrl').value.trim();
    
    if (!linkedinUrl) {
        showStatus('Please enter a LinkedIn profile URL.', 'error');
        return;
    }
    
    // Prepend https:// if missing
    if (!linkedinUrl.startsWith('http://') && !linkedinUrl.startsWith('https://')) {
        linkedinUrl = 'https://' + linkedinUrl;
    }
    
    // Validate LinkedIn URL format
    if (!linkedinUrl.includes('linkedin.com/in/')) {
        showStatus('Please enter a valid LinkedIn profile URL (e.g., https://www.linkedin.com/in/username).', 'error');
        return;
    }
    
    showStatus('Scraping LinkedIn profile...', 'success');
    
    // Create a new tab with the LinkedIn URL
    chrome.tabs.create({ url: linkedinUrl, active: false }, (tab) => {
        // Wait for the page to load, then scrape
        chrome.tabs.onUpdated.addListener(function listener(tabId, changeInfo, tab) {
            if (tabId === tab.id && changeInfo.status === 'complete') {
                // Remove the listener to avoid multiple calls
                chrome.tabs.onUpdated.removeListener(listener);
                
                // Give the page a moment to fully render
                setTimeout(() => {
                    chrome.tabs.sendMessage(tab.id, { action: "SCRAPE_LINKEDIN_PROFILE" }, (response) => {
                        if (chrome.runtime.lastError) {
                            console.error('Chrome runtime error:', chrome.runtime.lastError);
                            showStatus('Error: Unable to scrape LinkedIn profile. The profile might be private or the URL is invalid.', 'error');
                            chrome.tabs.remove(tab.id); // Close the tab
                            return;
                        }
                        
                        if (response && response.profile) {
                            console.log('Profile data received:', response.profile);
                            document.getElementById('fullName').value = response.profile.fullName || '';
                            document.getElementById('email').value = response.profile.email || '';
                            document.getElementById('phone').value = response.profile.phone || '';
                            document.getElementById('location').value = response.profile.location || '';
                            document.getElementById('summary').value = response.profile.summary || '';
                            document.getElementById('projects').value = response.profile.projects || '';
                            document.getElementById('experience').value = response.profile.experience || '';
                            document.getElementById('skills').value = response.profile.skills || '';
                            document.getElementById('degree').value = response.profile.degree || '';
                            document.getElementById('university').value = response.profile.university || '';
                            

                            showStatus('LinkedIn profile scraped successfully!', 'success');
                            
                            // Save the scraped profile to storage
                            const profile = {
                                fullName: response.profile.fullName || '',
                                email: response.profile.email || '',
                                phone: response.profile.phone || '',
                                location: response.profile.location || '',
                                summary: response.profile.summary || '',
                                projects: response.profile.projects || '',
                                experience: response.profile.experience || '',
                                skills: response.profile.skills || '',
                                degree: response.profile.degree || '',
                                university: response.profile.university || '',
                                lastUpdated: new Date().toISOString()
                            };
                            
                            chrome.storage.local.set({ userProfile: profile }, () => {
                                console.log('Scraped profile saved to storage');
                            });
                            
                        } else {
                            console.log('No valid profile data in response:', response);
                            showStatus('No profile data could be extracted. The profile might be private or the URL is invalid.', 'error');
                        }
                        
                        // Close the tab after scraping (whether successful or not)
                        chrome.tabs.remove(tab.id);
                    });
                }, 2000); // Wait 2 seconds for the page to fully load
            }
        });
    });
}

async function parseResume() {
    const fileInput = document.getElementById('resumePdf');
    const parseStatus = document.getElementById('parseStatus');
    const file = fileInput.files[0];
    
    if (!file) {
        showStatus('Please select a PDF file first.', 'error');
        return;
    }
    
    try {
        parseStatus.textContent = 'Initializing PDF parser...';
        parseStatus.style.color = '#007bff';
        showStatus('Initializing PDF parser...', 'success');
        
        // Initialize PDF parser with PDF.js
        if (!pdfParser) {
            pdfParser = new PDFParser();
        }
        
        await pdfParser.init(); // Explicitly initialize
        
        parseStatus.textContent = 'Parsing PDF... This may take a moment.';
        showStatus('Extracting text from PDF...', 'success');
        
        // Extract text from PDF
        const extractedText = await pdfParser.extractTextFromPDF(file);
        console.log('Extracted text length:', extractedText.length);
        
        if (!extractedText || extractedText.trim().length === 0) {
            throw new Error('No text could be extracted from the PDF. Make sure the PDF contains selectable text (not scanned images).');
        }
        
        parseStatus.textContent = 'Analyzing resume content...';
        showStatus('Analyzing resume content...', 'success');
        
        // Parse profile data from extracted text
        const parsedProfile = pdfParser.parseProfileFromText(extractedText);
        
        // Populate form fields with parsed data
        if (parsedProfile.fullName) document.getElementById('fullName').value = parsedProfile.fullName;
        if (parsedProfile.email) document.getElementById('email').value = parsedProfile.email;
        if (parsedProfile.phone) document.getElementById('phone').value = parsedProfile.phone;
        if (parsedProfile.location) document.getElementById('location').value = parsedProfile.location;
        if (parsedProfile.summary) document.getElementById('summary').value = parsedProfile.summary;
        if (parsedProfile.projects) document.getElementById('projects').value = parsedProfile.projects;
        if (parsedProfile.experience) document.getElementById('experience').value = parsedProfile.experience;
        if (parsedProfile.skills) document.getElementById('skills').value = parsedProfile.skills;
        if (parsedProfile.degree) document.getElementById('degree').value = parsedProfile.degree;
        if (parsedProfile.university) document.getElementById('university').value = parsedProfile.university;
        
        // Save parsed profile to storage
        const profileToSave = {
            fullName: parsedProfile.fullName || '',
            email: parsedProfile.email || '',
            phone: parsedProfile.phone || '',
            location: parsedProfile.location || '',
            summary: parsedProfile.summary || '',
            projects: parsedProfile.projects || '',
            experience: parsedProfile.experience || '',
            skills: parsedProfile.skills || '',
            degree: parsedProfile.degree || '',
            university: parsedProfile.university || '',
            lastUpdated: new Date().toISOString()
        };
        
        chrome.storage.local.set({ userProfile: profileToSave }, () => {
            console.log('Parsed profile saved to storage:', profileToSave);
        });
        
        parseStatus.textContent = 'Resume parsed successfully!';
        parseStatus.style.color = '#28a745';
        showStatus('Resume parsed and profile updated successfully!', 'success');
        
        // Clear file input
        fileInput.value = '';
        document.getElementById('parseResume').disabled = true;
        
    } catch (error) {
        console.error('Error parsing resume:', error);
        parseStatus.textContent = 'Error parsing resume: ' + error.message;
        parseStatus.style.color = '#dc3545';
        showStatus('Error parsing resume: ' + error.message, 'error');
    }
}

function showStatus(message, type) {
    const status = document.getElementById('status');
    status.textContent = message;
    status.className = `status ${type}`;
    status.style.display = 'block';
    setTimeout(() => {
        status.style.display = 'none';
        status.textContent = '';
    }, 4000);
}

<<<<<<< HEAD
function scrapeLinkedInJob() {
    chrome.tabs.query({ active: true, currentWindow: true }, (tabs) => {
        if (!tabs[0]?.url.includes('linkedin.com')) {
            showStatus('This only works on LinkedIn pages.', 'error');
            return;
        }
        chrome.tabs.sendMessage(tabs[0].id, { action: "SCRAPE_LINKEDIN_JOB" }, (response) => {
            if (chrome.runtime.lastError) {
                showStatus('Could not connect. Reload the LinkedIn page and try again.', 'error');
                return;
            }
            if (!response || !response.jobDescription) {
                showStatus('Failed to scrape job. Is this a job posting page?', 'error');
                return;
            }
            document.getElementById('scrapedJobData').value = response.jobDescription;
            showStatus('Job description scraped!', 'success');
        });
    });
}

function scrapeLinkedInProfile() {
    chrome.tabs.query({ active: true, currentWindow: true }, (tabs) => {
        if (!tabs[0]?.url.includes('linkedin.com')) {
            showStatus('This only works on LinkedIn pages.', 'error');
            return;
        }
        chrome.tabs.sendMessage(tabs[0].id, { action: "SCRAPE_LINKEDIN_PROFILE" }, (response) => {
             if (chrome.runtime.lastError) {
                showStatus('Could not connect. Reload the LinkedIn page and try again.', 'error');
                return;
            }
            if (!response || !response.profileData || !response.profileData.fullName) {
                showStatus('Failed to scrape profile. Is this a profile page?', 'error');
                return;
            }
            fillForm(response.profileData);
            document.getElementById('scrapedProfileData').value = JSON.stringify(response.profileData, null, 2);
            showStatus('Profile scraped and fields filled!', 'success');
        });
    });
}

function handleResumeUpload(event) {
    const file = event.target.files[0];
    if (!file) return;

    const reader = new FileReader();
    reader.onload = (e) => {
        const content = e.target.result;
        document.getElementById('scrapedProfileData').value = content;
        
        let parsedData;
        if(file.type === "application/json"){
            try {
                parsedData = JSON.parse(content);
            } catch (err) {
                showStatus("Error parsing JSON resume.", "error"); return;
            }
        } else {
            parsedData = parsePlainTextResume(content);
        }
        fillForm(parsedData);
        showStatus('Resume uploaded and fields filled!', 'success');
    };

    if(file.type === "application/json" || file.type === "text/plain"){
        reader.readAsText(file);
    } else {
        showStatus("Unsupported file type. Please upload .txt or .json.", "error");
    }
}

function parsePlainTextResume(text) {
    const data = {};
    const lines = text.split('\n');
    data.fullName = lines[0] || '';
    const emailLine = lines.find(line => line.includes('@'));
    if (emailLine) data.email = emailLine.match(/[\w.-]+@[\w.-]+\.\w+/)?.[0] || '';

    const sections = text.split(/\n\s*(Experience|Education|Skills|Summary|About)\s*\n/i);
    for(let i = 1; i < sections.length; i += 2) {
        const sectionName = sections[i].toLowerCase();
        const sectionContent = sections[i+1].trim();
        if (sectionName === 'summary' || sectionName === 'about') data.summary = sectionContent;
        if (sectionName === 'experience') data.experience = sectionContent;
        if (sectionName === 'education') data.education = sectionContent;
        if (sectionName === 'skills') data.skills = sectionContent;
    }
    return data;
}
=======
chrome.tabs.query({ active: true, currentWindow: true }, (tabs) => {
    const tab = tabs[0];

    chrome.scripting.executeScript(
        {
            target: { tabId: tab.id },
            files: ['content.js']
        },
        () => {
            // Then send message
            chrome.tabs.sendMessage(tab.id, { action: "SCRAPE_JOB" }, (response) => {
                if (chrome.runtime.lastError) {
                    document.getElementById('scrapedJobData').textContent = 'Error: Unable to scrape this page.';
                    showStatus('Error: Unable to scrape current page.', 'error');
                    return;
                }
                if (response && response.text) {
                    document.getElementById('scrapedJobData').textContent = response.text;
                    showStatus('Job listing scraped successfully!', 'success');
                } else {
                    document.getElementById('scrapedJobData').textContent = 'No job listing content detected on current page.';
                    showStatus('No job content found on current page.', 'error');
                }
            });
        }
    );
});


async function testPdfJsLibrary() {
    const parseStatus = document.getElementById('parseStatus');
    
    try {
        parseStatus.textContent = 'Testing PDF parser initialization...';
        parseStatus.style.color = '#007bff';
        showStatus('Testing PDF parser...', 'success');
        
        // Test PDF.js-based parser
        const testParser = new PDFParser();
        await testParser.init();
        parseStatus.textContent = 'PDF parser initialized successfully! ✅ You can now upload PDF resumes.';
        parseStatus.style.color = '#28a745';
        showStatus('PDF parser test successful! Upload feature ready.', 'success');
        
    } catch (error) {
        console.error('PDF parser test failed:', error);
        parseStatus.textContent = 'PDF parser test failed: ' + error.message;
        parseStatus.style.color = '#dc3545';
        showStatus('PDF parser test failed!', 'error');
    }
}
>>>>>>> 3063a505
<|MERGE_RESOLUTION|>--- conflicted
+++ resolved
@@ -1,16 +1,3 @@
-<<<<<<< HEAD
-// popup.js (This is the same as the previously configured version)
-document.addEventListener('DOMContentLoaded', () => {
-    const saveButton = document.getElementById('saveProfile');
-    const scrapeJobButton = document.getElementById('scrapeJob');
-    const scrapeProfileButton = document.getElementById('scrapeLinkedInProfile');
-    const resumeUploader = document.getElementById('uploadResume');
-    loadProfile();
-    saveButton.addEventListener('click', saveProfile);
-    scrapeJobButton.addEventListener('click', scrapeLinkedInJob);
-    scrapeProfileButton.addEventListener('click', scrapeLinkedInProfile);
-    resumeUploader.addEventListener('change', handleResumeUpload);
-=======
 // Debug: Check if PDFParser is loaded
 window.addEventListener('load', () => {
     console.log('Window loaded. PDFParser available:', typeof PDFParser !== 'undefined');
@@ -93,28 +80,12 @@
             loadProfile();
         }
     });
->>>>>>> 3063a505
 });
-
-function fillForm(data) {
-    if (!data) return;
-    for (const key in data) {
-        const element = document.getElementById(key);
-        if (element) {
-            element.value = data[key];
-        }
-    }
-}
 
 function loadProfile() {
     chrome.storage.local.get(['userProfile'], (result) => {
         console.log('Loading profile from storage:', result.userProfile);
         if (result.userProfile) {
-<<<<<<< HEAD
-            fillForm(result.userProfile);
-            if(result.userProfile.scrapedJob) document.getElementById('scrapedJobData').value = result.userProfile.scrapedJob;
-            if(result.userProfile.scrapedProfile) document.getElementById('scrapedProfileData').value = result.userProfile.scrapedProfile;
-=======
             const profile = result.userProfile;
             
             document.getElementById('fullName').value = profile.fullName || '';
@@ -130,7 +101,6 @@
             console.log('Form fields populated with:', profile);
         } else {
             console.log('No profile data found in storage');
->>>>>>> 3063a505
         }
     });
 }
@@ -170,12 +140,8 @@
     }
 
     chrome.storage.local.set({ userProfile: profile }, () => {
-<<<<<<< HEAD
-        showStatus('Profile and scraped data saved.', 'success');
-=======
         console.log('Profile saved');
         showStatus('Profile saved successfully!', 'success');
->>>>>>> 3063a505
     });
 }
 
@@ -364,99 +330,6 @@
     }, 4000);
 }
 
-<<<<<<< HEAD
-function scrapeLinkedInJob() {
-    chrome.tabs.query({ active: true, currentWindow: true }, (tabs) => {
-        if (!tabs[0]?.url.includes('linkedin.com')) {
-            showStatus('This only works on LinkedIn pages.', 'error');
-            return;
-        }
-        chrome.tabs.sendMessage(tabs[0].id, { action: "SCRAPE_LINKEDIN_JOB" }, (response) => {
-            if (chrome.runtime.lastError) {
-                showStatus('Could not connect. Reload the LinkedIn page and try again.', 'error');
-                return;
-            }
-            if (!response || !response.jobDescription) {
-                showStatus('Failed to scrape job. Is this a job posting page?', 'error');
-                return;
-            }
-            document.getElementById('scrapedJobData').value = response.jobDescription;
-            showStatus('Job description scraped!', 'success');
-        });
-    });
-}
-
-function scrapeLinkedInProfile() {
-    chrome.tabs.query({ active: true, currentWindow: true }, (tabs) => {
-        if (!tabs[0]?.url.includes('linkedin.com')) {
-            showStatus('This only works on LinkedIn pages.', 'error');
-            return;
-        }
-        chrome.tabs.sendMessage(tabs[0].id, { action: "SCRAPE_LINKEDIN_PROFILE" }, (response) => {
-             if (chrome.runtime.lastError) {
-                showStatus('Could not connect. Reload the LinkedIn page and try again.', 'error');
-                return;
-            }
-            if (!response || !response.profileData || !response.profileData.fullName) {
-                showStatus('Failed to scrape profile. Is this a profile page?', 'error');
-                return;
-            }
-            fillForm(response.profileData);
-            document.getElementById('scrapedProfileData').value = JSON.stringify(response.profileData, null, 2);
-            showStatus('Profile scraped and fields filled!', 'success');
-        });
-    });
-}
-
-function handleResumeUpload(event) {
-    const file = event.target.files[0];
-    if (!file) return;
-
-    const reader = new FileReader();
-    reader.onload = (e) => {
-        const content = e.target.result;
-        document.getElementById('scrapedProfileData').value = content;
-        
-        let parsedData;
-        if(file.type === "application/json"){
-            try {
-                parsedData = JSON.parse(content);
-            } catch (err) {
-                showStatus("Error parsing JSON resume.", "error"); return;
-            }
-        } else {
-            parsedData = parsePlainTextResume(content);
-        }
-        fillForm(parsedData);
-        showStatus('Resume uploaded and fields filled!', 'success');
-    };
-
-    if(file.type === "application/json" || file.type === "text/plain"){
-        reader.readAsText(file);
-    } else {
-        showStatus("Unsupported file type. Please upload .txt or .json.", "error");
-    }
-}
-
-function parsePlainTextResume(text) {
-    const data = {};
-    const lines = text.split('\n');
-    data.fullName = lines[0] || '';
-    const emailLine = lines.find(line => line.includes('@'));
-    if (emailLine) data.email = emailLine.match(/[\w.-]+@[\w.-]+\.\w+/)?.[0] || '';
-
-    const sections = text.split(/\n\s*(Experience|Education|Skills|Summary|About)\s*\n/i);
-    for(let i = 1; i < sections.length; i += 2) {
-        const sectionName = sections[i].toLowerCase();
-        const sectionContent = sections[i+1].trim();
-        if (sectionName === 'summary' || sectionName === 'about') data.summary = sectionContent;
-        if (sectionName === 'experience') data.experience = sectionContent;
-        if (sectionName === 'education') data.education = sectionContent;
-        if (sectionName === 'skills') data.skills = sectionContent;
-    }
-    return data;
-}
-=======
 chrome.tabs.query({ active: true, currentWindow: true }, (tabs) => {
     const tab = tabs[0];
 
@@ -508,4 +381,3 @@
         showStatus('PDF parser test failed!', 'error');
     }
 }
->>>>>>> 3063a505
